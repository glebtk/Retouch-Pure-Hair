--- conflicted
+++ resolved
@@ -89,19 +89,9 @@
             )
 
         self.net = nn.Sequential(
-<<<<<<< HEAD
-            ConvBlock(in_channels, 64, kernel_size=5, stride=2, padding=2, activation="lrelu"),
-            ConvBlock(64, 128, kernel_size=3, stride=2, padding=1, activation="lrelu"),
-            ConvBlock(128, 256, kernel_size=3, stride=2, padding=1, activation="lrelu"),
-            ConvBlock(256, 128, kernel_size=3, stride=2, padding=1, transpose=True, activation="lrelu"),
-            ConvBlock(128, 64, kernel_size=3, stride=2, padding=1, transpose=True, activation="lrelu"),
-            ConvBlock(64, 32, kernel_size=3, stride=2, padding=1, transpose=True, activation="lrelu"),
-            ConvBlock(32, out_channels, kernel_size=5, stride=1, padding=2, activation="sigmoid")
-=======
             ConvolutionalBlock(in_channels, num_features, kernel_size=3, stride=1, padding=1, activation="lrelu"),
             *residual_layers,
             ConvolutionalBlock(num_features, out_channels, kernel_size=3, stride=1, padding=1, activation="identity")
->>>>>>> 31d39511
         )
 
         if weight_init:
