--- conflicted
+++ resolved
@@ -2,9 +2,6 @@
 image_size: 256
 in_channels: 3
 out_channels: 3
-<<<<<<< HEAD
-weight_init: none
-=======
 weight_init: null
 
 generator_num_layers: 5
@@ -12,7 +9,6 @@
 
 generator_weight_init: null
 discriminator_weight_init: null
->>>>>>> 31d39511
 
 # Training process:
 num_epochs: 100
@@ -29,12 +25,7 @@
 
 # Dataset:
 dataset: ./dataset
-<<<<<<< HEAD
-dataset_mean: [0.0, 0.0, 0.0]
-dataset_std: [1.0, 1.0, 1.0]
-=======
 test_size: 0.2
->>>>>>> 31d39511
 
 # Checkpoints:
 checkpoint_dir: checkpoints