--- conflicted
+++ resolved
@@ -64,15 +64,6 @@
 
         # ---------- Train the discriminator ---------- #
         with autocast():
-<<<<<<< HEAD
-            # Generate output images using the generator
-            fake_noise = checkpoint["generator"](input_image.detach())
-
-            # Get discriminator predictions for real and generated images
-            denoised_image = input_image - fake_noise
-            real_disc_pred = checkpoint["discriminator"](target_image.detach())
-            fake_disc_pred = checkpoint["discriminator"](denoised_image.detach())
-=======
             # Generate denoised images using the generator (DnCNN)
             noise = checkpoint["generator"](noisy_image.detach())
             denoised_image = noisy_image - noise
@@ -80,7 +71,6 @@
             # Get discriminator predictions for real and generated images
             clean_disc_pred = checkpoint["discriminator"](clean_image.detach())
             denoised_disc_pred = checkpoint["discriminator"](denoised_image.detach())
->>>>>>> 31d39511
 
             # Calculate the losses for real and generated images
             clean_disc_loss = MSE(clean_disc_pred, torch.ones_like(clean_disc_pred))
@@ -96,23 +86,9 @@
         d_scaler.step(checkpoint["opt_disc"])
         d_scaler.update()
 
-<<<<<<< HEAD
-        # ---------- Train the generator ---------- #
-        with autocast():  # Enable mixed precision
-            # Generate reconstructed images using the generator
-            fake_noise = checkpoint["generator"](input_image.detach())
-
-            generator_mse_loss = MSE(real_noise, fake_noise)
-
-            # Calculate the adversarial loss for the generator
-            denoised_image = input_image - fake_noise
-            disc_pred = checkpoint["discriminator"](denoised_image.detach()).mean()
-            generator_adv_loss = MSE(disc_pred, torch.ones_like(disc_pred))
-=======
     losses = {k: v / len(data_loader) for k, v in losses.items()}
     return losses
 
->>>>>>> 31d39511
 
 def train(checkpoint, train_data_loader, test_data_loader, device, config):
     train_name = config.train_name
